"""
 mbed CMSIS-DAP debugger
 Copyright (c) 2006-2013 ARM Limited

 Licensed under the Apache License, Version 2.0 (the "License");
 you may not use this file except in compliance with the License.
 You may obtain a copy of the License at

     http://www.apache.org/licenses/LICENSE-2.0

 Unless required by applicable law or agreed to in writing, software
 distributed under the License is distributed on an "AS IS" BASIS,
 WITHOUT WARRANTIES OR CONDITIONS OF ANY KIND, either express or implied.
 See the License for the specific language governing permissions and
 limitations under the License.
"""

import sys, os
import logging, array

from time import sleep
from board import Board
from pyOCD.interface import INTERFACE, usb_backend

<<<<<<< HEAD
TARGET_TYPE = {
                "0200": "kl25z",
                "0210": "kl05z",
                "0220": "kl46z",
                "0230": "k20d50m",
                "0240": "k64f",
                "0250": "kl02z",
                "0260": "kl26z",
                "1010": "lpc1768",
                "1040": "lpc11u24",
                "0300": "lpc800",
              }
=======
TARGET_TYPE = {"1010": "lpc1768",
               "9004": "1pc1768",
               "0200": "kl25z",
               "1040": "lpc11u24",
               "0300": "lpc800",
               }
>>>>>>> 7ecbdc7c

mbed_vid = 0x0d28
mbed_pid = 0x0204

class MbedBoard(Board):
    """
    This class inherits from Board and is specific to mbed boards.
    Particularly, this class allows you to dynamically determine
    the type of all boards connected based on the id board
    """
    def __init__(self, target, flash, interface, transport = "cmsis_dap"):
        """
        Init the board
        """
        super(MbedBoard, self).__init__(target, flash, interface, transport)
        self.unique_id = ""
        self.target_type = ""
    
    def getUniqueID(self):
        """
        Return the unique id of the board
        """
        return self.unique_id
    
    def getTargetType(self):
        """
        Return the type of the board
        """
        return self.target_type
    
    def getInfo(self):
        """
        Return info on the board
        """
        return Board.getInfo(self) + " [" + self.target_type + "]"

    @staticmethod
    def getAllConnectedBoards(transport = "cmsis_dap", close = False, blocking = True):
        """
        Return an array of all mbed boards connected
        """
        first = True
        while True:
            while True:
                all_mbeds = INTERFACE[usb_backend].getAllConnectedInterface(mbed_vid, mbed_pid)
                if all_mbeds != None or not blocking:
                    break
                if (first == True):
                    logging.info("Waiting for a USB device connected")
                    first = False
                sleep(0.2)
                
            mbed_boards = []
            for mbed in all_mbeds:
                mbed.write([0x80])
                u_id_ = mbed.read()
                try:
                    target_type = array.array('B', [i for i in u_id_[2:6]]).tostring()
                    target_type = TARGET_TYPE[target_type]
                    new_mbed = MbedBoard("target_" + target_type, "flash_" + target_type, mbed, transport)
                    new_mbed.target_type = target_type
                    new_mbed.unique_id = array.array('B', [i for i in u_id_[2:2+u_id_[1]]]).tostring()
                    logging.info("new board id detected: %s", new_mbed.unique_id)
                    mbed_boards.append(new_mbed)
                    if close:
                        mbed.close()
                except Exception as e:
                    print "received exception: %s" % e
                    mbed.close()
            
            if len(mbed_boards) > 0 or not blocking:
                return mbed_boards
            
            if (first == True):
                logging.info("Waiting for a USB device connected")
                first = False
    
    @staticmethod
    def chooseBoard(transport = "cmsis_dap", blocking = True, return_first = False):
        """
        Allow you to select a board among all boards connected
        """
        all_mbeds = MbedBoard.getAllConnectedBoards(transport, False, blocking)
        
        if all_mbeds == None:
            return None
        
        index = 0
        for mbed in all_mbeds:
            print "%d => %s" % (index, mbed.getInfo())
            index += 1
        
        if len(all_mbeds) == 1:
            all_mbeds[0].init()
            return all_mbeds[0]
        
        try:
            ch = 0
            if not return_first:
                while True:
                    ch = sys.stdin.readline()
                    sys.stdin.flush()
                    if (int(ch) < 0) or (int(ch) >= len(all_mbeds)):
                        logging.info("BAD CHOICE: %d", int(ch))
                        index = 0
                        for mbed in all_mbeds:
                            print "%d => %s" % ( index, mbed.getInfo())
                            index += 1
                    else:
                        break
            # close all others mbed connected
            for mbed in all_mbeds:
                if mbed != all_mbeds[int(ch)]:
                    mbed.interface.close()
        
            all_mbeds[int(ch)].init()
            return all_mbeds[int(ch)]
        except Exception as e:
            try:
                print e
            except:
                pass
            finally:
                for mbed in all_mbeds:
                    mbed.interface.close()<|MERGE_RESOLUTION|>--- conflicted
+++ resolved
@@ -22,7 +22,6 @@
 from board import Board
 from pyOCD.interface import INTERFACE, usb_backend
 
-<<<<<<< HEAD
 TARGET_TYPE = {
                 "0200": "kl25z",
                 "0210": "kl05z",
@@ -32,17 +31,10 @@
                 "0250": "kl02z",
                 "0260": "kl26z",
                 "1010": "lpc1768",
+                "9004": "lpc1768",
                 "1040": "lpc11u24",
                 "0300": "lpc800",
               }
-=======
-TARGET_TYPE = {"1010": "lpc1768",
-               "9004": "1pc1768",
-               "0200": "kl25z",
-               "1040": "lpc11u24",
-               "0300": "lpc800",
-               }
->>>>>>> 7ecbdc7c
 
 mbed_vid = 0x0d28
 mbed_pid = 0x0204
